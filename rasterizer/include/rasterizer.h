#pragma once

#include <stdint.h>

#ifdef __cplusplus
extern "C" {
#endif

#ifdef _WIN32
#ifdef RASTERIZER_EXPORTS
#define RASTERIZER_API __declspec(dllexport)
#else
#define RASTERIZER_API __declspec(dllimport)
#endif
#else
#define RASTERIZER_API
#endif

struct framebuffer_t;

<<<<<<< HEAD
typedef enum attachment_t
{
    attachment_color0,
    attachment_depth
} attachment_t;
=======
>>>>>>> a80bb5f8

typedef enum pixelformat_t
{
    pixelformat_r8g8b8a8_unorm,
    pixelformat_b8g8r8a8_unorm,
    pixelformat_r32_unorm
} pixelformat_t;

RASTERIZER_API framebuffer_t* new_framebuffer(int32_t width, int32_t height);
RASTERIZER_API void delete_framebuffer(framebuffer_t* fb);
RASTERIZER_API void framebuffer_resolve(framebuffer_t* fb);
RASTERIZER_API void framebuffer_pack_row_major(framebuffer_t* fb, attachment_t attachment, int32_t x, int32_t y, int32_t width, int32_t height, pixelformat_t format, void* data);
RASTERIZER_API void framebuffer_clear(framebuffer_t* fb, uint32_t color);
RASTERIZER_API void framebuffer_reset_timers(framebuffer_t* fb);
RASTERIZER_API uint64_t framebuffer_get_smalltri_setup_time(framebuffer_t* fb);
RASTERIZER_API uint64_t framebuffer_get_smalltri_rasterize_time(framebuffer_t* fb);
RASTERIZER_API uint64_t framebuffer_get_largetri_setup_time(framebuffer_t* fb);
RASTERIZER_API uint64_t framebuffer_get_largetri_rasterize_time(framebuffer_t* fb);
RASTERIZER_API uint64_t framebuffer_get_cleartile_time(framebuffer_t* fb);
RASTERIZER_API uint64_t framebuffer_get_clear_time(framebuffer_t* fb);


RASTERIZER_API void rasterizer_draw(
    framebuffer_t* fb,
    const int32_t* vertices,
    uint32_t num_vertices);

RASTERIZER_API void rasterizer_draw_indexed(
    framebuffer_t* fb,
    const int32_t* vertices,
    const uint32_t* indices,
    uint32_t num_indices);

// hack
RASTERIZER_API void rasterizer_set_color(uint32_t col);



#ifdef __cplusplus
} // end extern "C"
#endif<|MERGE_RESOLUTION|>--- conflicted
+++ resolved
@@ -18,14 +18,11 @@
 
 struct framebuffer_t;
 
-<<<<<<< HEAD
 typedef enum attachment_t
 {
     attachment_color0,
     attachment_depth
 } attachment_t;
-=======
->>>>>>> a80bb5f8
 
 typedef enum pixelformat_t
 {
@@ -36,33 +33,52 @@
 
 RASTERIZER_API framebuffer_t* new_framebuffer(int32_t width, int32_t height);
 RASTERIZER_API void delete_framebuffer(framebuffer_t* fb);
+
+RASTERIZER_API void framebuffer_clear(framebuffer_t* fb, uint32_t color);
 RASTERIZER_API void framebuffer_resolve(framebuffer_t* fb);
 RASTERIZER_API void framebuffer_pack_row_major(framebuffer_t* fb, attachment_t attachment, int32_t x, int32_t y, int32_t width, int32_t height, pixelformat_t format, void* data);
-RASTERIZER_API void framebuffer_clear(framebuffer_t* fb, uint32_t color);
-RASTERIZER_API void framebuffer_reset_timers(framebuffer_t* fb);
-RASTERIZER_API uint64_t framebuffer_get_smalltri_setup_time(framebuffer_t* fb);
-RASTERIZER_API uint64_t framebuffer_get_smalltri_rasterize_time(framebuffer_t* fb);
-RASTERIZER_API uint64_t framebuffer_get_largetri_setup_time(framebuffer_t* fb);
-RASTERIZER_API uint64_t framebuffer_get_largetri_rasterize_time(framebuffer_t* fb);
-RASTERIZER_API uint64_t framebuffer_get_cleartile_time(framebuffer_t* fb);
-RASTERIZER_API uint64_t framebuffer_get_clear_time(framebuffer_t* fb);
 
-
-RASTERIZER_API void rasterizer_draw(
+RASTERIZER_API void framebuffer_draw(
     framebuffer_t* fb,
     const int32_t* vertices,
     uint32_t num_vertices);
 
-RASTERIZER_API void rasterizer_draw_indexed(
+RASTERIZER_API void framebuffer_draw_indexed(
     framebuffer_t* fb,
     const int32_t* vertices,
     const uint32_t* indices,
     uint32_t num_indices);
 
-// hack
+typedef struct framebuffer_perfcounters_t
+{
+    uint64_t clipping;
+    uint64_t common_setup;
+    uint64_t smalltri_setup;
+    uint64_t largetri_setup;
+} framebuffer_perfcounters_t;
+
+typedef struct tile_perfcounters_t
+{
+    uint64_t smalltri_tile_raster;
+    uint64_t smalltri_coarse_raster;
+
+    uint64_t largetri_tile_raster;
+    uint64_t largetri_coarse_raster;
+
+    uint64_t cmdbuf_pushcmd;
+    uint64_t cmdbuf_resolve;
+
+    uint64_t clear;
+} tile_perfcounters_t;
+
+RASTERIZER_API int32_t framebuffer_get_total_num_tiles(framebuffer_t* fb); // to know how big an array to pass to get_tile_perfcounters
+RASTERIZER_API uint64_t framebuffer_get_perfcounter_frequency(framebuffer_t* fb);
+RASTERIZER_API void framebuffer_reset_perfcounters(framebuffer_t* fb);
+RASTERIZER_API void framebuffer_get_perfcounters(framebuffer_t* fb, framebuffer_perfcounters_t* pcs);
+RASTERIZER_API void framebuffer_get_tile_perfcounters(framebuffer_t* fb, tile_perfcounters_t tile_pcs[]); // grabs perfcounters for ALL tiles
+
+// Just a hack
 RASTERIZER_API void rasterizer_set_color(uint32_t col);
-
-
 
 #ifdef __cplusplus
 } // end extern "C"
